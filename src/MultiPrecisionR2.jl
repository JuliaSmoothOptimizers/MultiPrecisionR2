--- conflicted
+++ resolved
@@ -244,15 +244,11 @@
   compute_g! = compute_g_default!,
   recompute_g! = recompute_g_default!,
   selectPic! = selectPic_default!
-<<<<<<< HEAD
-) where {S<:AbstractFloat, V <:Vector{S}, H, T, E}
+) where {V<:AbstractVector{<:AbstractFloat}, H, T, E}
 
   unconstrained(MPnlp) || error("MPR2 should only be called on unconstrained problems.")
   SolverCore.reset!(stats)
-
-=======
-) where {V<:AbstractVector{<:AbstractFloat}, H, T, E}
->>>>>>> 37d019c7
+  
   start_time = time()
   SolverCore.set_time!(stats, 0.0)
 
