--- conflicted
+++ resolved
@@ -534,24 +534,6 @@
 end
 
 @testset "Minimal problem tests" begin
-<<<<<<< HEAD
-  setrounding(Interval, :accurate)
-  # Formats = [Float16,Float32,Float64], test error due to Float 16
-  Formats = [Float32, Float64]
-  # quadratic
-  f4(x) = x[1]^2 + x[2]^2
-  x₀ = ones(2)
-  mpmodel = FPMPNLPModel(f4, x₀, Formats, obj_int_eval = true, grad_int_eval = true)
-  stats = MPR2(mpmodel)
-  @test isapprox(stats.solution, [0.0, 0.0], atol = 1e-6)
-
-  #rosenbrock
-  # f(x) = (1-x[1])^2 + 100*(x[2]-x[1]^2)^2
-  # x₀ = zeros(2)
-  # mpmodel = FPMPNLPModel(f,x₀,Formats)
-  # stat = MPR2(mpmodel)
-  # @test isapprox(stat.solution,[1.0,1.0],atol=1e-6)
-=======
   FPFormats = [Float16, Float32, Float64]
   atol = 1e-6
   rtol = 1e-6
@@ -559,7 +541,7 @@
   @testset "Interval Evaluation" begin
     setrounding(Interval, :accurate)
     for nlp in problem_set
-      mpnlp = FPMPNLPModel(nlp, FPFormats)
+      mpnlp = FPMPNLPModel(nlp, FPFormats; obj_int_eval = true, grad_int_eval = true)
       stats = MPR2(mpnlp, max_iter = 1000000, max_time = 60.0)
       ng0 = rtol != 0 ? norm(grad(nlp, nlp.meta.x0)) : 0
       ϵ = atol + rtol * ng0
@@ -589,5 +571,4 @@
       end
     end
   end
->>>>>>> bb91af50
 end